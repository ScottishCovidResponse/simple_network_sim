--- conflicted
+++ resolved
@@ -32,13 +32,8 @@
 
 
 # CurrentlyInUse
-<<<<<<< HEAD
 def readCompartmentRatesByAge(fp: TextIO) -> Dict[str, Dict[str, Dict[str, float]]]:
     """Read a file containing a list of age-specific epidemiological parameters.
-=======
-def readCompartmentRatesByAge(fp):
-    """Read a file containing a list of age-specific epidemiological parameters (**deprecated**).
->>>>>>> a1e9cf21
     
     Epidemiological parameters are transition rates between or out of epidemiological compartments,
     here they differ by age group.
@@ -61,13 +56,8 @@
 
 
 # CurrentlyInUse
-<<<<<<< HEAD
 
 def readPopulationAgeStructured(fp: TextIO) -> Dict[str, Dict[str, int]]:
-=======
-# This needs exception-catching, and probably shouldn't have hard-coded column indices.
-def readPopulationAgeStructured(fp):
->>>>>>> a1e9cf21
     """Read a file containing population data.
 
     Population is labelled by node ID, sex and age. Sex is currently ignored.
@@ -76,10 +66,6 @@
     :type fp: file-like object
     :return: A dictionary in the format {health_board: {age: pop, age: pop, age: pop}}
     """
-<<<<<<< HEAD
-
-=======
->>>>>>> a1e9cf21
     dictOfPops = {}
 
     fieldnames = ["Health_Board", "Sex", "Age", "Total"]
@@ -123,11 +109,7 @@
 # in future - e.g. sampling, generating movements, whatever
 # it should return a networkx graph, ideally with weighted edges
 # eventual replacement with HDF5 reading code?
-<<<<<<< HEAD
 def genGraphFromContactFile(filename: str) -> nx.DiGraph:
-=======
-def genGraphFromContactFile(filename):
->>>>>>> a1e9cf21
     """Read a file containing edge weights between nodes.
 
     Pairs of nodes are listed in the file by source, destination and weight.
@@ -136,7 +118,6 @@
     :type filename: file-like object
     :return: `networkx.classes.digraph.DiGraph` object representing the graph.
     """
-<<<<<<< HEAD
     G = nx.read_edgelist(filename, create_using=nx.DiGraph, delimiter=",", data=(('weight', float), ("delta_adjustment", float)))
     for edge in G.edges.data():
         assert edge[2]["weight"] >= 0.0
@@ -150,18 +131,6 @@
     :param fp: file object the contents must be a CSV with the header: Health_Board,Age,Infected
     :type fp: file-like object    
     :return: A dict in the format {<region:str>: {<age:str>: <num infected>}}
-=======
-    G = nx.read_edgelist(filename, create_using=nx.DiGraph, delimiter=",", data=(('weight', float),))
-    return G
-
-
-def readInitialInfections(fp):
-    """Read initial numbers of infected individuals by health board and age.
-
-    :param filename: List of numbers infected in `.csv` format.
-    :type fp: file-like object
-    :return: A dictionary in the format {health_board: {age: infected}}
->>>>>>> a1e9cf21
     """
     fieldnames = ["Health_Board", "Age", "Infected"]
     header = fp.readline().strip()
@@ -354,11 +323,7 @@
 
     """
 
-<<<<<<< HEAD
     def __init__(self, infile: str):
-=======
-    def __init__(self, infile):
->>>>>>> a1e9cf21
         """Initialise."""
         self._matrix = {}
         with open(infile, "r") as inp:
